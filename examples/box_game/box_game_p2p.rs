use bevy::{prelude::*, window::WindowResolution};
use bevy_ggrs::prelude::*;
use ggrs::UdpNonBlockingSocket;
use std::net::SocketAddr;
use structopt::StructOpt;

mod box_game;
use box_game::*;

const FPS: usize = 60;

// structopt will read command line parameters for u
#[derive(StructOpt, Resource)]
struct Opt {
    #[structopt(short, long)]
    local_port: u16,
    #[structopt(short, long)]
    players: Vec<String>,
    #[structopt(short, long)]
    spectators: Vec<SocketAddr>,
}

#[derive(Resource)]
struct NetworkStatsTimer(Timer);

fn main() -> Result<(), Box<dyn std::error::Error>> {
    // read cmd line arguments
    let opt = Opt::from_args();
    let num_players = opt.players.len();
    assert!(num_players > 0);

    // create a GGRS session
    let mut sess_build = SessionBuilder::<BoxConfig>::new()
        .with_num_players(num_players)
        .with_desync_detection_mode(ggrs::DesyncDetection::On { interval: 10 }) // (optional) set how often to exchange state checksums
<<<<<<< HEAD
        .with_max_prediction_window(12) // (optional) set max prediction window
        .unwrap()
=======
        .with_max_prediction_window(12)
        .expect("prediction window can't be 0") // (optional) set max prediction window
>>>>>>> 07e45520
        .with_input_delay(2); // (optional) set input delay for the local player

    // add players
    for (i, player_addr) in opt.players.iter().enumerate() {
        // local player
        if player_addr == "localhost" {
            sess_build = sess_build.add_player(PlayerType::Local, i)?;
        } else {
            // remote players
            let remote_addr: SocketAddr = player_addr.parse()?;
            sess_build = sess_build.add_player(PlayerType::Remote(remote_addr), i)?;
        }
    }

    // optionally, add spectators
    for (i, spec_addr) in opt.spectators.iter().enumerate() {
        sess_build = sess_build.add_player(PlayerType::Spectator(*spec_addr), num_players + i)?;
    }

    // start the GGRS session
    let socket = UdpNonBlockingSocket::bind_to_port(opt.local_port)?;
    let sess = sess_build.start_p2p_session(socket)?;

    App::new()
        .add_plugins(GgrsPlugin::<BoxConfig>::default())
        // define frequency of rollback game logic update
        .set_rollback_schedule_fps(FPS)
        // this system will be executed as part of input reading
        .add_systems(ReadInputs, read_local_inputs)
        // Rollback behavior can be customized using a variety of extension methods and plugins:
        // The FrameCount resource implements Copy, we can use that to have minimal overhead rollback
        .rollback_resource_with_copy::<FrameCount>()
        // Transform and Velocity components only implement Clone, so instead we'll use that to snapshot and rollback with
        .rollback_component_with_clone::<Transform>()
        .rollback_component_with_clone::<Velocity>()
        .insert_resource(opt)
        .add_plugins(DefaultPlugins.set(WindowPlugin {
            primary_window: Some(Window {
                resolution: WindowResolution::new(720., 720.),
                title: "GGRS Box Game".to_owned(),
                ..default()
            }),
            ..default()
        }))
        .add_systems(Startup, setup_system)
        // these systems will be executed as part of the advance frame update
        .add_systems(GgrsSchedule, (move_cube_system, increase_frame_system))
        // add your GGRS session
        .insert_resource(Session::P2P(sess))
        // register a resource that will be rolled back
        .insert_resource(FrameCount { frame: 0 })
        //print some network stats - not part of the rollback schedule as it does not need to be rolled back
        .insert_resource(NetworkStatsTimer(Timer::from_seconds(
            2.0,
            TimerMode::Repeating,
        )))
        .add_systems(Update, print_network_stats_system)
        .add_systems(Update, print_events_system)
        .run();

    Ok(())
}

fn print_events_system(mut session: ResMut<Session<BoxConfig>>) {
    match session.as_mut() {
        Session::P2P(s) => {
            for event in s.events() {
                match event {
                    GgrsEvent::Disconnected { .. } | GgrsEvent::NetworkInterrupted { .. } => {
                        warn!("GGRS event: {event:?}")
                    }
                    GgrsEvent::DesyncDetected { .. } => error!("GGRS event: {event:?}"),
                    _ => info!("GGRS event: {event:?}"),
                }
            }
        }
        _ => panic!("This example focuses on p2p."),
    }
}

fn print_network_stats_system(
    time: Res<Time>,
    mut timer: ResMut<NetworkStatsTimer>,
    p2p_session: Option<Res<Session<BoxConfig>>>,
) {
    // print only when timer runs out
    if timer.0.tick(time.delta()).just_finished() {
        if let Some(sess) = p2p_session {
            match sess.as_ref() {
                Session::P2P(s) => {
                    let num_players = s.num_players();
                    for i in 0..num_players {
                        if let Ok(stats) = s.network_stats(i) {
                            println!("NetworkStats for player {}: {:?}", i, stats);
                        }
                    }
                }
                _ => panic!("This examples focuses on p2p."),
            }
        }
    }
}<|MERGE_RESOLUTION|>--- conflicted
+++ resolved
@@ -33,13 +33,8 @@
     let mut sess_build = SessionBuilder::<BoxConfig>::new()
         .with_num_players(num_players)
         .with_desync_detection_mode(ggrs::DesyncDetection::On { interval: 10 }) // (optional) set how often to exchange state checksums
-<<<<<<< HEAD
-        .with_max_prediction_window(12) // (optional) set max prediction window
-        .unwrap()
-=======
         .with_max_prediction_window(12)
         .expect("prediction window can't be 0") // (optional) set max prediction window
->>>>>>> 07e45520
         .with_input_delay(2); // (optional) set input delay for the local player
 
     // add players
